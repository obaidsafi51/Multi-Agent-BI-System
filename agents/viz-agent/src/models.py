"""
Data models for the Visualization Agent

This module now imports standardized models from local shared.models
and defines only agent-specific models not covered by shared models.
"""

from pydantic import BaseModel, Field
from typing import Dict, List, Any, Optional, Union
from datetime import datetime
from enum import Enum

# Import standardized shared models from local package
from shared.models.visualization import (
    ChartType, ChartConfiguration, ChartData, ChartSeries,
    DashboardCard, DashboardLayout, ExportFormat, ExportConfiguration
)
from shared.models.workflow import AgentResponse, VisualizationResponse


class DataCharacteristics(BaseModel):
    """Analysis of data characteristics for chart type selection"""
    data_type: str = Field(..., description="Type of data (time_series, categorical, numerical)")
    row_count: int = Field(..., description="Number of data rows")
    column_count: int = Field(..., description="Number of data columns")
    has_time_dimension: bool = Field(..., description="Whether data includes time dimension")
    has_categorical_data: bool = Field(..., description="Whether data includes categorical variables")
    has_numerical_data: bool = Field(..., description="Whether data includes numerical variables")
    metric_type: str = Field(..., description="Type of financial metric")
    comparison_type: Optional[str] = Field(None, description="Type of comparison if applicable")


class ChartConfiguration(BaseModel):
    """Configuration for chart generation"""
    chart_type: ChartType = Field(..., description="Selected chart type")
    title: str = Field(..., description="Chart title")
    x_axis_label: str = Field(..., description="X-axis label")
    y_axis_label: str = Field(..., description="Y-axis label")
    color_scheme: str = Field(default="corporate", description="Color scheme to use")
    show_legend: bool = Field(default=True, description="Whether to show legend")
    show_grid: bool = Field(default=True, description="Whether to show grid lines")
    interactive: bool = Field(default=True, description="Whether chart should be interactive")
    height: int = Field(default=400, description="Chart height in pixels")
    width: int = Field(default=600, description="Chart width in pixels")


class InteractiveConfig(BaseModel):
    """Configuration for interactive chart elements"""
    enable_zoom: bool = Field(default=True, description="Enable zoom functionality")
    enable_pan: bool = Field(default=True, description="Enable pan functionality")
    enable_select: bool = Field(default=True, description="Enable data selection")
    enable_hover: bool = Field(default=True, description="Enable hover tooltips")
    enable_crossfilter: bool = Field(default=False, description="Enable crossfilter interactions")
    drill_down_enabled: bool = Field(default=False, description="Enable drill-down functionality")
    drill_down_levels: List[str] = Field(default_factory=list, description="Available drill-down levels")


class ExportFormat(str, Enum):
    """Supported export formats"""
    PNG = "png"
    PDF = "pdf"
    SVG = "svg"
    HTML = "html"
    CSV = "csv"
    EXCEL = "excel"
    JSON = "json"


class ExportConfig(BaseModel):
    """Configuration for chart export"""
    format: ExportFormat = Field(..., description="Export format")
    filename: str = Field(..., description="Output filename")
    width: Optional[int] = Field(None, description="Export width in pixels")
    height: Optional[int] = Field(None, description="Export height in pixels")
    scale: float = Field(default=1.0, description="Export scale factor")
    include_data: bool = Field(default=False, description="Include raw data in export")


class VisualizationData(BaseModel):
    """Processed data ready for visualization"""
    data: List[Dict[str, Any]] = Field(..., description="Chart data")
    columns: List[str] = Field(..., description="Column names")
    metadata: Dict[str, Any] = Field(default_factory=dict, description="Data metadata")
    data_characteristics: DataCharacteristics = Field(..., description="Data analysis results")


class ChartSpecification(BaseModel):
    """Complete chart specification"""
    chart_config: ChartConfiguration = Field(..., description="Chart configuration")
    interactive_config: InteractiveConfig = Field(..., description="Interactive features")
    data: VisualizationData = Field(..., description="Chart data")
    styling: Dict[str, Any] = Field(default_factory=dict, description="Custom styling options")


class VisualizationRequest(BaseModel):
    """Request for visualization generation"""
    request_id: str = Field(..., description="Unique request identifier")
    user_id: Optional[str] = Field(default="test_user", description="User making the request")
    query_intent: Optional[Dict[str, Any]] = Field(default_factory=dict, description="Original query intent")
    data: List[Dict[str, Any]] = Field(..., description="Raw data to visualize")
    preferences: Dict[str, Any] = Field(default_factory=dict, description="User preferences")
    export_config: Optional[ExportConfig] = Field(None, description="Export configuration")
<<<<<<< HEAD
    database_context: Optional[Dict[str, Any]] = Field(None, description="Database context information")
=======
    config: Dict[str, Any] = Field(default_factory=dict, description="Chart configuration")
    query_context: Dict[str, Any] = Field(default_factory=dict, description="Query context")
>>>>>>> a40c361f


class VisualizationResponse(BaseModel):
    """Response from visualization generation"""
    request_id: str = Field(..., description="Request identifier")
    chart_spec: ChartSpecification = Field(..., description="Generated chart specification")
    chart_html: str = Field(..., description="HTML representation of chart")
    chart_json: Dict[str, Any] = Field(..., description="JSON representation of chart")
    export_urls: Dict[str, str] = Field(default_factory=dict, description="Export file URLs")
    processing_time_ms: int = Field(..., description="Processing time in milliseconds")
    success: bool = Field(..., description="Whether generation was successful")
    error_message: Optional[str] = Field(None, description="Error message if failed")


class PerformanceMetrics(BaseModel):
    """Performance metrics for visualization generation"""
    data_processing_time_ms: int = Field(..., description="Data processing time")
    chart_generation_time_ms: int = Field(..., description="Chart generation time")
    export_time_ms: int = Field(default=0, description="Export processing time")
    memory_usage_mb: float = Field(..., description="Memory usage in MB")
    data_points_count: int = Field(..., description="Number of data points processed")<|MERGE_RESOLUTION|>--- conflicted
+++ resolved
@@ -100,12 +100,9 @@
     data: List[Dict[str, Any]] = Field(..., description="Raw data to visualize")
     preferences: Dict[str, Any] = Field(default_factory=dict, description="User preferences")
     export_config: Optional[ExportConfig] = Field(None, description="Export configuration")
-<<<<<<< HEAD
     database_context: Optional[Dict[str, Any]] = Field(None, description="Database context information")
-=======
     config: Dict[str, Any] = Field(default_factory=dict, description="Chart configuration")
     query_context: Dict[str, Any] = Field(default_factory=dict, description="Query context")
->>>>>>> a40c361f
 
 
 class VisualizationResponse(BaseModel):
