--- conflicted
+++ resolved
@@ -496,7 +496,6 @@
     logger.info("Backend shutdown complete")
 
 
-<<<<<<< HEAD
 # Pydantic models for API requests/responses
 from pydantic import BaseModel, Field
 
@@ -513,9 +512,7 @@
     visualization: Optional[Dict[str, Any]] = None
     error: Optional[ErrorResponse] = None
     agent_performance: Optional[Dict[str, Any]] = None
-=======
-# Pydantic models for API requests/responses are now imported from shared.models
->>>>>>> a40c361f
+
 
 class DatabaseContextError(BaseModel):
     error_type: str = Field(..., description="Specific database context error type")
@@ -708,7 +705,6 @@
     request: Request,
     query_request: QueryRequest
 ):
-<<<<<<< HEAD
     """Process natural language query through multi-agent workflow"""
     try:
         query_id = f"q_{datetime.utcnow().timestamp()}"
@@ -746,7 +742,7 @@
                 query_request.query, 
                 user_id, 
                 session_id
-=======
+
     """Process natural language query through enhanced multi-agent workflow with circuit breakers"""
     # Validate request data
     if not query_request.query or not query_request.query.strip():
@@ -758,7 +754,7 @@
                 message="Query text is required and cannot be empty",
                 recovery_action="provide_query",
                 suggestions=["Please enter a question about your financial data"]
->>>>>>> a40c361f
+
             )
         )
     
@@ -806,10 +802,8 @@
                     )
                 )
         else:
-<<<<<<< HEAD
             # Fallback to original version with session_id
             nlp_result = await send_to_nlp_agent(query_request.query, query_id, session_id)
-=======
             logger.info("All agents are healthy - proceeding with workflow")
             await progress_reporter.report_progress(query_id, "health_check", "completed", 20.0)
         
@@ -839,7 +833,7 @@
                     query_request.query,
                     query_id
                 )
->>>>>>> a40c361f
+
             
             await orchestration_metrics.update_circuit_breaker_stats(nlp_agent_circuit_breaker)
             
@@ -862,14 +856,13 @@
                 )
             )
         
-<<<<<<< HEAD
         # Step 2: Send SQL context to Data Agent with session_id
         data_result = await send_to_data_agent(nlp_result["sql_query"], nlp_result["query_context"], query_id, session_id)
         if not data_result.get("success", False):
             # If data agent fails, try fallback processing
             logger.warning(f"Data Agent failed, trying fallback processing for query {query_id}")
             data_result = await fallback_data_processing(nlp_result["sql_query"], nlp_result["query_context"], query_id)
-=======
+
         # Validate NLP processing result
         if not nlp_result or nlp_result.get("error"):
             error_message = nlp_result.get("error", "Unknown NLP processing error") if nlp_result else "NLP agent unavailable"
@@ -897,7 +890,6 @@
         if sql_query:
             await progress_reporter.report_progress(query_id, "data_processing", "in_progress", 60.0)
             logger.info(f"Starting data processing with circuit breaker protection")
->>>>>>> a40c361f
             
             try:
                 data_result = await data_agent_circuit_breaker.call(
@@ -991,11 +983,9 @@
             await progress_reporter.report_progress(query_id, "visualization", "fallback", 90.0)
             viz_result = generate_visualization_config(data_result["processed_data"], query_context)
         
-<<<<<<< HEAD
         # Step 3: Send data and context to Viz Agent with session_id
         viz_result = await send_to_viz_agent(data_result["processed_data"], nlp_result["query_context"], query_id, session_id)
-=======
->>>>>>> a40c361f
+
         if not viz_result.get("success", False):
             logger.warning("Visualization generation failed, using fallback")
             viz_result = generate_visualization_config(data_result["processed_data"], query_context)
@@ -1209,12 +1199,9 @@
     """Select a database and fetch its schema information with context management"""
     try:
         database_name = body.get("database_name")
-<<<<<<< HEAD
         session_id = body.get("session_id", f"session_{datetime.utcnow().timestamp()}")
-=======
         session_id = body.get("session_id", "default")
->>>>>>> a40c361f
-        
+
         if not database_name:
             raise HTTPException(
                 status_code=400,
@@ -1339,12 +1326,10 @@
                     "tables": tables,
                     "total_tables": len(tables),
                     "schema_initialized": True,
-<<<<<<< HEAD
                     "context_stored": context_stored
-=======
                     "context_created": False,
                     "database_validated": False
->>>>>>> a40c361f
+
                 }
             else:
                 error_message = tables_result.get("error", "Unknown error") if tables_result and isinstance(tables_result, dict) else "MCP client returned invalid response"
@@ -1364,7 +1349,6 @@
 
 
 @app.get("/api/database/context/{session_id}")
-<<<<<<< HEAD
 @limiter.limit("30/minute")
 async def get_database_context_status(request: Request, session_id: str):
     """Get current database context for a session"""
@@ -1499,11 +1483,9 @@
 @limiter.limit("30/minute")
 async def test_database(request: Request):
     """Test database connectivity via MCP and get detailed information"""
-=======
 @limiter.limit("30/minute") 
 async def get_database_context(request: Request, session_id: str):
     """Get the current database context for a session"""
->>>>>>> a40c361f
     try:
         if not database_context_manager:
             raise HTTPException(
@@ -3046,7 +3028,6 @@
 # Error handlers
 
 
-<<<<<<< HEAD
 # Helper functions for query processing
 # Helper functions for database context management
 async def get_database_context(session_id: str) -> Optional[Dict[str, Any]]:
@@ -3093,7 +3074,6 @@
         logger.error(f"Failed to store database context for session {session_id}: {e}")
         return False
 
-=======
 # NOTE: This function is deprecated - use send_to_data_agent instead
 # Direct SQL execution via MCP (replaces data-agent)
 async def execute_sql_via_mcp(sql_query: str, query_context: dict, query_id: str) -> dict:
@@ -3316,7 +3296,7 @@
         "viz_agent": viz_healthy,
         "all_healthy": nlp_healthy and data_healthy and viz_healthy
     }
->>>>>>> a40c361f
+
 
 # Agent Communication Functions
 async def send_to_nlp_agent(query: str, query_id: str, session_id: Optional[str] = None) -> dict:
@@ -3331,12 +3311,9 @@
         
         payload = {
             "query": query,
-<<<<<<< HEAD
             "query_id": query_id,
             "user_id": "anonymous",
             "session_id": session_id or f"session_{query_id}",
-=======
->>>>>>> a40c361f
             "context": {
                 "timestamp": datetime.utcnow().isoformat(),
                 "source": "backend_api"
